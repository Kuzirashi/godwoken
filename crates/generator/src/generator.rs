use std::collections::HashSet;

use crate::{
    account_lock_manage::AccountLockManage,
    backend_manage::BackendManage,
    constants::{L2TX_MAX_CYCLES, MAX_READ_DATA_BYTES_LIMIT, MAX_WRITE_DATA_BYTES_LIMIT},
    error::{BlockError, TransactionValidateError, WithdrawalError},
    vm_cost_model::instruction_cycles,
};
use crate::{
    backend_manage::Backend,
    error::{Error, TransactionError},
    sudt::build_l2_sudt_script,
};
use crate::{error::AccountError, syscalls::L2Syscalls};
use crate::{error::LockAlgorithmError, traits::StateExt};
use gw_common::{
    builtins::CKB_SUDT_ACCOUNT_ID,
    error::Error as StateError,
    h256_ext::H256Ext,
    merkle_utils::calculate_state_checkpoint,
    state::{build_account_field_key, to_short_address, State, GW_ACCOUNT_NONCE_TYPE},
    GLOBAL_VM_VERSION, H256,
};
use gw_store::{
    state_db::{CheckPoint, StateDBMode, StateDBTransaction, SubState, WriteContext},
    transaction::StoreTransaction,
};
use gw_traits::{ChainStore, CodeStore};
use gw_types::{
    bytes::Bytes,
    core::{ChallengeTargetType, ScriptHashType},
    offchain::{RollupContext, RunResult},
    packed::{
        AccountMerkleState, BlockInfo, CellOutput, ChallengeTarget, DepositRequest, L2Block,
        L2Transaction, RawL2Block, RawL2Transaction, Script, TxReceipt, WithdrawalLockArgs,
        WithdrawalReceipt, WithdrawalRequest,
    },
    prelude::*,
};

use ckb_vm::{
    machine::asm::{AsmCoreMachine, AsmMachine},
    DefaultMachineBuilder, SupportMachine,
};

<<<<<<< HEAD
pub struct ApplyBlockArgs {
=======
struct AsmCoreMachineParams {
    pub vm_isa: u8,
    pub vm_version: u32,
}

impl AsmCoreMachineParams {
    pub fn new(vm_version: u32) -> AsmCoreMachineParams {
        if vm_version == 0 {
            AsmCoreMachineParams {
                vm_isa: ckb_vm::ISA_IMC,
                vm_version: ckb_vm::machine::VERSION0,
            }
        } else {
            AsmCoreMachineParams {
                vm_isa: ckb_vm::ISA_IMC | ckb_vm::ISA_B | ckb_vm::ISA_MOP,
                vm_version: ckb_vm::machine::VERSION1,
            }
        }
    }
}

pub struct StateTransitionArgs {
>>>>>>> 82f8521e
    pub l2block: L2Block,
    pub deposit_requests: Vec<DepositRequest>,
}

pub enum ApplyBlockResult {
    Success {
        withdrawal_receipts: Vec<WithdrawalReceipt>,
        prev_txs_state: AccountMerkleState,
        tx_receipts: Vec<TxReceipt>,
        offchain_used_cycles: u64,
    },
    Challenge {
        target: ChallengeTarget,
        error: Error,
    },
    Error(Error),
}

pub struct Generator {
    backend_manage: BackendManage,
    account_lock_manage: AccountLockManage,
    rollup_context: RollupContext,
}

impl Generator {
    pub fn new(
        backend_manage: BackendManage,
        account_lock_manage: AccountLockManage,
        rollup_context: RollupContext,
    ) -> Self {
        Generator {
            backend_manage,
            account_lock_manage,
            rollup_context,
        }
    }

    pub fn rollup_context(&self) -> &RollupContext {
        &self.rollup_context
    }

    pub fn account_lock_manage(&self) -> &AccountLockManage {
        &self.account_lock_manage
    }

    /// Verify withdrawal request
    /// Notice this function do not perform signature check
    pub fn verify_withdrawal_request<S: State + CodeStore>(
        &self,
        state: &S,
        withdrawal_request: &WithdrawalRequest,
        asset_script: Option<Script>,
    ) -> Result<(), Error> {
        let raw = withdrawal_request.raw();
        let account_script_hash: H256 = raw.account_script_hash().unpack();
        let sudt_script_hash: H256 = raw.sudt_script_hash().unpack();
        let amount: u128 = raw.amount().unpack();
        let capacity: u64 = raw.capacity().unpack();
        let fee = raw.fee();
        let fee_sudt_id: u32 = fee.sudt_id().unpack();
        let fee_amount: u128 = fee.amount().unpack();
        let account_short_address = to_short_address(&account_script_hash);

        // check capacity (use dummy block hash and number)
        let rollup_context = self.rollup_context();
        if let Err(min_capacity) = Self::build_withdrawal_cell_output(
            rollup_context,
            withdrawal_request,
            &H256::one(),
            1,
            asset_script,
        ) {
            return Err(AccountError::InsufficientCapacity {
                expected: min_capacity,
                actual: capacity,
            }
            .into());
        }

        // find user account
        let id = state
            .get_account_id_by_script_hash(&account_script_hash)?
            .ok_or(AccountError::UnknownAccount)?; // find Simple UDT account

        // check CKB balance
        let ckb_balance = state.get_sudt_balance(CKB_SUDT_ACCOUNT_ID, account_short_address)?;
        let required_ckb_capacity = {
            let mut required_capacity = capacity as u128;
            // Count withdrawal fee
            if fee_sudt_id == CKB_SUDT_ACCOUNT_ID {
                required_capacity = required_capacity.saturating_add(fee_amount);
            }
            required_capacity
        };
        if required_ckb_capacity > ckb_balance {
            return Err(WithdrawalError::Overdraft.into());
        }
        let l2_sudt_script_hash =
            build_l2_sudt_script(&self.rollup_context, &sudt_script_hash).hash();
        let sudt_id = state
            .get_account_id_by_script_hash(&l2_sudt_script_hash.into())?
            .ok_or(AccountError::UnknownSUDT)?;
        // The sUDT id must not be equals to the CKB sUDT id if amount isn't 0
        if sudt_id != CKB_SUDT_ACCOUNT_ID {
            // check SUDT balance
            // user can't withdrawal 0 SUDT when non-CKB sudt_id exists
            if amount == 0 {
                return Err(WithdrawalError::NonPositiveSUDTAmount.into());
            }
            let mut required_amount = amount;
            if sudt_id == fee_sudt_id {
                required_amount = required_amount.saturating_add(fee_amount);
            }
            let balance = state.get_sudt_balance(sudt_id, account_short_address)?;
            if required_amount > balance {
                return Err(WithdrawalError::Overdraft.into());
            }
        } else if amount != 0 {
            // user can't withdrawal CKB token via SUDT fields
            return Err(WithdrawalError::WithdrawFakedCKB.into());
        }

        // check fees if it isn't been checked yet
        if fee_sudt_id != CKB_SUDT_ACCOUNT_ID && fee_sudt_id != sudt_id && fee_amount > 0 {
            let balance = state.get_sudt_balance(fee_sudt_id, account_short_address)?;
            if fee_amount > balance {
                return Err(WithdrawalError::Overdraft.into());
            }
        }

        // check nonce
        let expected_nonce = state.get_nonce(id)?;
        let actual_nonce: u32 = raw.nonce().unpack();
        if actual_nonce != expected_nonce {
            return Err(WithdrawalError::Nonce {
                expected: expected_nonce,
                actual: actual_nonce,
            }
            .into());
        }
        Ok(())
    }

    /// Check withdrawal request signature
    pub fn check_withdrawal_request_signature<S: State + CodeStore>(
        &self,
        state: &S,
        withdrawal_request: &WithdrawalRequest,
    ) -> Result<(), Error> {
        let raw = withdrawal_request.raw();
        let account_script_hash: [u8; 32] = raw.account_script_hash().unpack();

        // check signature
        let account_script = state
            .get_script(&account_script_hash.into())
            .ok_or(StateError::MissingKey)?;
        let lock_code_hash: [u8; 32] = account_script.code_hash().unpack();
        let lock_algo = self
            .account_lock_manage
            .get_lock_algorithm(&lock_code_hash.into())
            .ok_or(LockAlgorithmError::UnknownAccountLock)?;

        let message = raw.calc_message(&self.rollup_context.rollup_script_hash);
        let valid_signature = lock_algo.verify_message(
            account_script.args().unpack(),
            withdrawal_request.signature().unpack(),
            message,
        )?;

        if !valid_signature {
            return Err(LockAlgorithmError::InvalidSignature.into());
        }

        Ok(())
    }

    /// verify transaction
    /// Notice this function do not perform signature check
    pub fn verify_transaction<S: State + CodeStore>(
        &self,
        state: &S,
        tx: &L2Transaction,
    ) -> Result<(), TransactionValidateError> {
        let raw_tx = tx.raw();
        let sender_id: u32 = raw_tx.from_id().unpack();

        // verify nonce
        let account_nonce: u32 = state.get_nonce(sender_id)?;
        let nonce: u32 = raw_tx.nonce().unpack();
        if nonce != account_nonce {
            return Err(TransactionError::Nonce {
                expected: account_nonce,
                actual: nonce,
                account_id: sender_id,
            }
            .into());
        }

        Ok(())
    }

    // Check transaction signature
    pub fn check_transaction_signature<S: State + CodeStore>(
        &self,
        state: &S,
        tx: &L2Transaction,
    ) -> Result<(), TransactionValidateError> {
        let raw_tx = tx.raw();
        let sender_id: u32 = raw_tx.from_id().unpack();
        let receiver_id: u32 = raw_tx.to_id().unpack();

        // verify signature
        let script_hash = state.get_script_hash(sender_id)?;
        if script_hash.is_zero() {
            return Err(AccountError::ScriptNotFound {
                account_id: sender_id,
            }
            .into());
        }
        let script = state.get_script(&script_hash).expect("get script");
        let lock_code_hash: [u8; 32] = script.code_hash().unpack();

        let receiver_script_hash = state.get_script_hash(receiver_id)?;
        if receiver_script_hash.is_zero() {
            return Err(AccountError::ScriptNotFound {
                account_id: receiver_id,
            }
            .into());
        }
        let receiver_script = state
            .get_script(&receiver_script_hash)
            .expect("get receiver script");

        let lock_algo = self
            .account_lock_manage()
            .get_lock_algorithm(&lock_code_hash.into())
            .ok_or(LockAlgorithmError::UnknownAccountLock)?;
        let valid_signature =
            lock_algo.verify_tx(&self.rollup_context, script, receiver_script, tx)?;
        if !valid_signature {
            return Err(LockAlgorithmError::InvalidSignature.into());
        }
        Ok(())
    }

    /// Apply l2 state transition
    pub fn verify_and_apply_block<C: ChainStore>(
        &self,
        db: &StoreTransaction,
        chain: &C,
        args: ApplyBlockArgs,
        skipped_invalid_block_list: &HashSet<H256>,
    ) -> ApplyBlockResult {
        let raw_block = args.l2block.raw();
        let block_info = get_block_info(&raw_block);

        let tx_offset = args.l2block.withdrawals().len() as u32;
        let block_number = raw_block.number().unpack();
        macro_rules! state_db {
            ($sub_state:expr) => {
                match StateDBTransaction::from_checkpoint(
                    db,
                    CheckPoint::new(block_number, $sub_state),
                    StateDBMode::Write(WriteContext::new(tx_offset)),
                ) {
                    Ok(state_db) => state_db,
                    Err(err) => {
                        log::error!("next state {}", err);
                        return ApplyBlockResult::Error(Error::State(StateError::Store));
                    }
                }
            };
        }
        macro_rules! get_state {
            ($state_db:expr) => {
                match $state_db.state_tree() {
                    Ok(state) => state,
                    Err(err) => {
                        log::error!("next state {}", err);
                        return ApplyBlockResult::Error(Error::State(StateError::Store));
                    }
                }
            };
            ($state_db:expr, $merkle_state:expr) => {
                match $state_db.state_tree_with_merkle_state($merkle_state) {
                    Ok(state) => state,
                    Err(err) => {
                        log::error!("next state {}", err);
                        return ApplyBlockResult::Error(Error::State(StateError::Store));
                    }
                }
            };
        }

        let mut account_state = {
            let parent_number = block_number.saturating_sub(1);
            let state_db = match StateDBTransaction::from_checkpoint(
                db,
                CheckPoint::new(parent_number, SubState::Block),
                StateDBMode::ReadOnly,
            ) {
                Ok(state_db) => state_db,
                Err(err) => {
                    log::error!("failed to get state {}", err);
                    return ApplyBlockResult::Error(Error::State(StateError::Store));
                }
            };
            let state = &mut get_state!(state_db);
            state.get_merkle_state()
        };

        // apply withdrawal to state
        let withdrawal_requests: Vec<_> = args.l2block.withdrawals().into_iter().collect();
        let block_hash = raw_block.hash();
        let block_producer_id: u32 = block_info.block_producer_id().unpack();
        let state_checkpoint_list: Vec<H256> = raw_block.state_checkpoint_list().unpack();

        let mut withdrawal_receipts = Vec::with_capacity(withdrawal_requests.len());
        for (wth_idx, request) in withdrawal_requests.into_iter().enumerate() {
            let state_db = state_db!(SubState::Withdrawal(wth_idx as u32));
            let state = &mut get_state!(state_db, account_state.clone());

            if let Err(error) = self.check_withdrawal_request_signature(state, &request) {
                let target = build_challenge_target(
                    block_hash.into(),
                    ChallengeTargetType::Withdrawal,
                    wth_idx as u32,
                );

                return ApplyBlockResult::Challenge { target, error };
            }

            let withdrawal_receipt = match state.apply_withdrawal_request(
                &self.rollup_context,
                block_producer_id,
                &request,
            ) {
                Ok(receipt) => receipt,
                Err(err) => return ApplyBlockResult::Error(err),
            };
            account_state = state.get_merkle_state();
            let expected_checkpoint = calculate_state_checkpoint(
                &account_state.merkle_root().unpack(),
                account_state.count().unpack(),
            );
            let block_checkpoint: H256 = match state_checkpoint_list.get(wth_idx) {
                Some(checkpoint) => *checkpoint,
                None => {
                    return ApplyBlockResult::Error(
                        BlockError::CheckpointNotFound { index: wth_idx }.into(),
                    );
                }
            };
            // since the state-validator script will verify withdrawals, we should always pass this check
            assert_eq!(
                block_checkpoint, expected_checkpoint,
                "check withdrawal checkpoint"
            );
            withdrawal_receipts.push(withdrawal_receipt)
        }

        // apply deposition to state
        let state_db = state_db!(SubState::PrevTxs);
        let state = &mut get_state!(state_db, account_state.clone());
        if let Err(err) = state.apply_deposit_requests(&self.rollup_context, &args.deposit_requests)
        {
            return ApplyBlockResult::Error(err);
        }

        let prev_txs_state = state.get_merkle_state();
        account_state = prev_txs_state.clone();

        // handle transactions
        let mut offchain_used_cycles: u64 = 0;
        let mut tx_receipts = Vec::with_capacity(args.l2block.transactions().len());
        let skip_checkpoint_check = skipped_invalid_block_list.contains(&block_hash.into());
        if skip_checkpoint_check {
            log::warn!(
                "skip the checkpoint check of block: #{} {}",
                block_number,
                hex::encode(&block_hash)
            );
        }
        for (tx_index, tx) in args.l2block.transactions().into_iter().enumerate() {
            let state_db = state_db!(SubState::Tx(tx_index as u32));
            let state = &mut get_state!(state_db, account_state.clone());

            if let Err(err) = self.check_transaction_signature(state, &tx) {
                let target = build_challenge_target(
                    block_hash.into(),
                    ChallengeTargetType::TxSignature,
                    tx_index as u32,
                );

                return ApplyBlockResult::Challenge {
                    target,
                    error: err.into(),
                };
            }

            // check nonce
            let raw_tx = tx.raw();
            let expected_nonce = match state.get_nonce(raw_tx.from_id().unpack()) {
                Err(err) => return ApplyBlockResult::Error(Error::from(err)),
                Ok(nonce) => nonce,
            };
            let actual_nonce: u32 = raw_tx.nonce().unpack();
            if actual_nonce != expected_nonce {
                return ApplyBlockResult::Challenge {
                    target: build_challenge_target(
                        block_hash.into(),
                        ChallengeTargetType::TxExecution,
                        tx_index as u32,
                    ),
                    error: Error::Transaction(TransactionError::Nonce {
                        expected: expected_nonce,
                        actual: actual_nonce,
                        account_id: raw_tx.from_id().unpack(),
                    }),
                };
            }

            // build call context
            // NOTICE users only allowed to send HandleMessage CallType txs
            let run_result =
                match self.execute_transaction(chain, state, &block_info, &raw_tx, L2TX_MAX_CYCLES)
                {
                    Ok(run_result) => run_result,
                    Err(err) => {
                        let target = build_challenge_target(
                            block_hash.into(),
                            ChallengeTargetType::TxExecution,
                            tx_index as u32,
                        );

                        return ApplyBlockResult::Challenge {
                            target,
                            error: Error::Transaction(err),
                        };
                    }
                };

            {
                if let Err(err) = state.apply_run_result(&run_result) {
                    return ApplyBlockResult::Error(err);
                }
                account_state = state.get_merkle_state();

                let expected_checkpoint = calculate_state_checkpoint(
                    &account_state.merkle_root().unpack(),
                    account_state.count().unpack(),
                );
                let checkpoint_index = withdrawal_receipts.len() + tx_index;
                let block_checkpoint: H256 = match state_checkpoint_list.get(checkpoint_index) {
                    Some(checkpoint) => *checkpoint,
                    None => {
                        return ApplyBlockResult::Error(
                            BlockError::CheckpointNotFound {
                                index: checkpoint_index,
                            }
                            .into(),
                        );
                    }
                };

                if !skip_checkpoint_check && block_checkpoint != expected_checkpoint {
                    let target = build_challenge_target(
                        block_hash.into(),
                        ChallengeTargetType::TxExecution,
                        tx_index as u32,
                    );
                    return ApplyBlockResult::Challenge {
                        target,
                        error: Error::Block(BlockError::InvalidCheckpoint {
                            expected_checkpoint,
                            block_checkpoint,
                            index: checkpoint_index,
                        }),
                    };
                }

                let used_cycles = run_result.used_cycles;
                let post_state = match state.merkle_state() {
                    Ok(merkle_state) => merkle_state,
                    Err(err) => return ApplyBlockResult::Error(err),
                };
                let tx_receipt =
                    TxReceipt::build_receipt(tx.witness_hash().into(), run_result, post_state);

                tx_receipts.push(tx_receipt);
                offchain_used_cycles = offchain_used_cycles.saturating_add(used_cycles);
            }
        }

        ApplyBlockResult::Success {
            withdrawal_receipts,
            prev_txs_state,
            tx_receipts,
            offchain_used_cycles,
        }
    }

    fn load_backend<S: State + CodeStore>(&self, state: &S, script_hash: &H256) -> Option<Backend> {
        log::debug!(
            "load_backend for script_hash: {}",
            hex::encode(script_hash.as_slice())
        );
        state
            .get_script(script_hash)
            .and_then(|script| {
                // only accept type script hash type for now
                if script.hash_type() == ScriptHashType::Type.into() {
                    let code_hash: [u8; 32] = script.code_hash().unpack();
                    log::debug!("load_backend by code_hash: {}", hex::encode(code_hash));
                    self.backend_manage.get_backend(&code_hash.into())
                } else {
                    log::error!(
                        "Found a invalid account script which hash_type is data: {:?}",
                        script
                    );
                    None
                }
            })
            .cloned()
    }

    /// execute a layer2 tx
    pub fn execute_transaction<S: State + CodeStore, C: ChainStore>(
        &self,
        chain: &C,
        state: &S,
        block_info: &BlockInfo,
        raw_tx: &RawL2Transaction,
        max_cycles: u64,
    ) -> Result<RunResult, TransactionError> {
        let run_result =
            self.unchecked_execute_transaction(chain, state, block_info, raw_tx, max_cycles)?;
        if 0 != run_result.exit_code {
            return Err(TransactionError::InvalidExitCode(run_result.exit_code));
        }

        Ok(run_result)
    }

    /// execute a layer2 tx, doesn't check exit code
    pub fn unchecked_execute_transaction<S: State + CodeStore, C: ChainStore>(
        &self,
        chain: &C,
        state: &S,
        block_info: &BlockInfo,
        raw_tx: &RawL2Transaction,
        max_cycles: u64,
    ) -> Result<RunResult, TransactionError> {
        let sender_id: u32 = raw_tx.from_id().unpack();
        let nonce_before_execution = state.get_nonce(sender_id)?;

        let mut run_result = RunResult::default();
        let used_cycles;
        let exit_code;
        {
<<<<<<< HEAD
            let core_machine = AsmCoreMachine::new_with_max_cycles(max_cycles);
=======
            // let core_machine = AsmCoreMachine::new_with_max_cycles(L2TX_MAX_CYCLES);
            let global_vm_version = smol::block_on(async { *GLOBAL_VM_VERSION.lock().await });
            let params = AsmCoreMachineParams::new(global_vm_version);
            let core_machine =
                AsmCoreMachine::new(params.vm_isa, params.vm_version, L2TX_MAX_CYCLES);
>>>>>>> 82f8521e
            let machine_builder = DefaultMachineBuilder::new(core_machine)
                .syscall(Box::new(L2Syscalls {
                    chain,
                    state,
                    block_info,
                    raw_tx,
                    rollup_context: &self.rollup_context,
                    account_lock_manage: &self.account_lock_manage,
                    result: &mut run_result,
                    code_store: state,
                }))
                .instruction_cycle_func(Box::new(instruction_cycles));
            let mut machine = AsmMachine::new(machine_builder.build(), None);
            let account_id = raw_tx.to_id().unpack();
            let script_hash = state.get_script_hash(account_id)?;
            let backend = self
                .load_backend(state, &script_hash)
                .ok_or(TransactionError::BackendNotFound { script_hash })?;
            machine.load_program(&backend.generator, &[])?;
            exit_code = machine.run()?;
            used_cycles = machine.machine.cycles();
        }
        // record used cycles
        run_result.used_cycles = used_cycles;
        run_result.exit_code = exit_code;

        if 0 == exit_code {
            // check nonce is increased by backends
            let nonce_after_execution = {
                let nonce_raw_key = build_account_field_key(sender_id, GW_ACCOUNT_NONCE_TYPE);
                let value = run_result
                    .write_values
                    .get(&nonce_raw_key)
                    .expect("Backend must update nonce");
                value.to_u32()
            };
            assert!(
                nonce_after_execution > nonce_before_execution,
                "nonce should increased by backends"
            );
        }

        // check write data bytes
        let write_data_bytes: usize = run_result.write_data.values().map(|data| data.len()).sum();
        if write_data_bytes > MAX_WRITE_DATA_BYTES_LIMIT {
            return Err(TransactionError::ExceededMaxWriteData {
                max_bytes: MAX_WRITE_DATA_BYTES_LIMIT,
                used_bytes: write_data_bytes,
            });
        }
        // check read data bytes
        let read_data_bytes: usize = run_result.read_data.values().map(Vec::len).sum();
        if read_data_bytes > MAX_READ_DATA_BYTES_LIMIT {
            return Err(TransactionError::ExceededMaxReadData {
                max_bytes: MAX_READ_DATA_BYTES_LIMIT,
                used_bytes: read_data_bytes,
            });
        }

        Ok(run_result)
    }

    pub fn build_withdrawal_cell_output(
        rollup_context: &RollupContext,
        req: &WithdrawalRequest,
        block_hash: &H256,
        block_number: u64,
        asset_script: Option<Script>,
    ) -> Result<(CellOutput, Bytes), u128> {
        let withdrawal_capacity: u64 = req.raw().capacity().unpack();
        let lock_args: Bytes = {
            let withdrawal_lock_args = WithdrawalLockArgs::new_builder()
                .account_script_hash(req.raw().account_script_hash())
                .withdrawal_block_hash(Into::<[u8; 32]>::into(*block_hash).pack())
                .withdrawal_block_number(block_number.pack())
                .sudt_script_hash(req.raw().sudt_script_hash())
                .sell_amount(req.raw().sell_amount())
                .sell_capacity(withdrawal_capacity.pack())
                .owner_lock_hash(req.raw().owner_lock_hash())
                .payment_lock_hash(req.raw().payment_lock_hash())
                .build();

            let rollup_type_hash = rollup_context.rollup_script_hash.as_slice().iter();
            rollup_type_hash
                .chain(withdrawal_lock_args.as_slice().iter())
                .cloned()
                .collect()
        };

        let lock = Script::new_builder()
            .code_hash(rollup_context.rollup_config.withdrawal_script_type_hash())
            .hash_type(ScriptHashType::Type.into())
            .args(lock_args.pack())
            .build();

        let (type_, data) = match asset_script {
            Some(type_) => (Some(type_).pack(), req.raw().amount().as_bytes()),
            None => (None::<Script>.pack(), Bytes::new()),
        };

        let output = CellOutput::new_builder()
            .capacity(withdrawal_capacity.pack())
            .type_(type_)
            .lock(lock)
            .build();

        match output.occupied_capacity(data.len()) {
            Ok(min_capacity) if min_capacity > withdrawal_capacity => {
                return Err(min_capacity as u128)
            }
            Err(err) => {
                log::debug!("calculate withdrawal capacity {}", err); // Overflow
                return Err(u64::MAX as u128 + 1);
            }
            _ => (),
        }

        Ok((output, data))
    }
}

fn get_block_info(l2block: &RawL2Block) -> BlockInfo {
    BlockInfo::new_builder()
        .block_producer_id(l2block.block_producer_id())
        .number(l2block.number())
        .timestamp(l2block.timestamp())
        .build()
}

fn build_challenge_target(
    block_hash: H256,
    target_type: ChallengeTargetType,
    target_index: u32,
) -> ChallengeTarget {
    let target_type: u8 = target_type.into();
    ChallengeTarget::new_builder()
        .block_hash(block_hash.pack())
        .target_index(target_index.pack())
        .target_type(target_type.into())
        .build()
}<|MERGE_RESOLUTION|>--- conflicted
+++ resolved
@@ -44,9 +44,6 @@
     DefaultMachineBuilder, SupportMachine,
 };
 
-<<<<<<< HEAD
-pub struct ApplyBlockArgs {
-=======
 struct AsmCoreMachineParams {
     pub vm_isa: u8,
     pub vm_version: u32,
@@ -68,8 +65,7 @@
     }
 }
 
-pub struct StateTransitionArgs {
->>>>>>> 82f8521e
+pub struct ApplyBlockArgs {
     pub l2block: L2Block,
     pub deposit_requests: Vec<DepositRequest>,
 }
@@ -630,15 +626,10 @@
         let used_cycles;
         let exit_code;
         {
-<<<<<<< HEAD
-            let core_machine = AsmCoreMachine::new_with_max_cycles(max_cycles);
-=======
             // let core_machine = AsmCoreMachine::new_with_max_cycles(L2TX_MAX_CYCLES);
             let global_vm_version = smol::block_on(async { *GLOBAL_VM_VERSION.lock().await });
             let params = AsmCoreMachineParams::new(global_vm_version);
-            let core_machine =
-                AsmCoreMachine::new(params.vm_isa, params.vm_version, L2TX_MAX_CYCLES);
->>>>>>> 82f8521e
+            let core_machine = AsmCoreMachine::new(params.vm_isa, params.vm_version, max_cycles);
             let machine_builder = DefaultMachineBuilder::new(core_machine)
                 .syscall(Box::new(L2Syscalls {
                     chain,
